--- conflicted
+++ resolved
@@ -1,14 +1,10 @@
 [workspace]
-<<<<<<< HEAD
+resolver = "2"
 members = [
     "nabla_frontend",
     "nabla_backend",
     "nabla_cli"
 ]
-=======
-resolver = "2"
-members = [ "nabla_frontend" ]
->>>>>>> 09673d10
 
 [profile.dev.package.insta]
 opt-level = 3